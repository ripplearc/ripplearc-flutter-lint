--- conflicted
+++ resolved
@@ -13,10 +13,7 @@
     const ForbidForcedUnwrapping(),
     const NoOptionalOperatorsInTests(),
     const PreferFakeOverMockRule(),
-<<<<<<< HEAD
     const NoInternalMethodDocs(),
-=======
     const DocumentInterface(),
->>>>>>> 05756574
   ];
 }