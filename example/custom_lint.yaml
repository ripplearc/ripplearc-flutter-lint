--- conflicted
+++ resolved
@@ -5,11 +5,8 @@
   - prefer_fake_over_mock
   - no_optional_operators_in_tests
   - forbid_forced_unwrapping
-<<<<<<< HEAD
   - document_fake_parameters
-=======
   - document_interface
->>>>>>> 05756574
 
 analyzer:
   plugins:
