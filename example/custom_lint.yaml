name: example_lints
description: Example custom lint configuration

rules:
  - prefer_fake_over_mock
  - no_optional_operators_in_tests
  - forbid_forced_unwrapping
<<<<<<< HEAD
  - document_fake_parameters
=======
  - todo_with_story_links
  - no_internal_method_docs
>>>>>>> 24c48d3f
  - document_interface

analyzer:
  plugins:
    - custom_lint_library <|MERGE_RESOLUTION|>--- conflicted
+++ resolved
@@ -5,12 +5,9 @@
   - prefer_fake_over_mock
   - no_optional_operators_in_tests
   - forbid_forced_unwrapping
-<<<<<<< HEAD
   - document_fake_parameters
-=======
   - todo_with_story_links
   - no_internal_method_docs
->>>>>>> 24c48d3f
   - document_interface
 
 analyzer:
