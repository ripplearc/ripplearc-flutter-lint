--- conflicted
+++ resolved
@@ -5,12 +5,9 @@
   - prefer_fake_over_mock
   - no_optional_operators_in_tests
   - forbid_forced_unwrapping
-<<<<<<< HEAD
   - no_direct_instantiation
-=======
   - no_internal_method_docs
   - document_interface
->>>>>>> 8be6ef7f
 
 analyzer:
   plugins:
