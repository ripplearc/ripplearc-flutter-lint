# Custom Lint Library

A Dart/Flutter library providing custom lint rules for better code quality and testing practices.

## Project Structure

```
lib/
  rules/                    # All lint rules go here
    prefer_fake_over_mock_rule.dart
    no_optional_operators_in_tests.dart
    forbid_forced_unwrapping.dart
<<<<<<< HEAD
    document_fake_parameters.dart
=======
    document_interface.dart
>>>>>>> 05756574
test/
  rules/                    # All rule tests go here
    prefer_fake_over_mock_rule_test.dart
    no_optional_operators_in_tests_test.dart
    forbid_forced_unwrapping_test.dart
<<<<<<< HEAD
    document_fake_parameters_test.dart
=======
    document_interface_test.dart
>>>>>>> 05756574
example/                    # Example files demonstrating rules
  example_prefer_fake_over_mock_rule.dart
  example_no_optional_operators_in_tests_rule.dart
  example_forbid_forced_unwrapping_rule.dart
<<<<<<< HEAD
  example_document_fake_parameters_rule.dart
=======
  example_document_interface_rule.dart
>>>>>>> 05756574
```

## Rules

### prefer_fake_over_mock

Recommends using `Fake` instead of `Mock` for test doubles. Fakes provide more realistic behavior and are easier to maintain than mocks.

#### Bad ❌
```dart
class MockUserRepository extends Mock implements UserRepository {}
```

#### Good ✅
```dart
class FakeUserRepository extends Fake implements UserRepository {
  @override
  Future<User> getUser(String id) async => User(id: id, name: 'Test User');
}
```

### forbid_forced_unwrapping

Forbids the use of forced unwrapping (`!`) in production code. This rule encourages the use of null-safe alternatives to prevent runtime null errors.

#### Bad ❌
```dart
final name = user.name!;  // Will crash if name is null
print('User: $name');
```

#### Good ✅
```dart
final name = user.name ?? 'Unknown';  // Safe with default value
print('User: $name');
```

### no_optional_operators_in_tests

Forbids the use of optional operators (`?.`, `??`) in test files. Tests should fail explicitly at the point of failure rather than silently handling null values. This rule is enforced as an error to ensure test reliability.

#### Bad ❌
```dart
test('example', () {
  final result = someObject?.someProperty;  // ERROR: Optional operators not allowed in tests
  expect(result, equals(expected));
});
```

#### Good ✅
```dart
test('example', () {
  final result = someObject.someProperty;  // Will fail explicitly if null
  expect(result, equals(expected));
});
```

<<<<<<< HEAD
### document_fake_parameters

Enforces documentation on Fake classes and their non-private members. This rule ensures that test helper methods and variables in Fake classes are properly documented for better test maintainability and team collaboration. Only applies to classes that extend `Fake` and implement interfaces.

#### Bad ❌
```dart
class FakeAuthService extends Fake implements AuthService {
  void setAuthDelay(Duration delay) {} // Missing documentation
  void triggerAuthFailure() {} // Missing documentation

  @override
  Future<void> authenticate() async {}
}

/// Fake implementation of UserRepository for testing.
class FakeUserRepository extends Fake implements UserRepository {
  void setUserData(User user) {} // Missing documentation
  void triggerNetworkError() {} // Missing documentation

  @override
  Future<User?> getUser(String id) async => null;
=======
### document_interface

Enforces documentation on abstract classes and their public methods. This rule ensures clear API contracts for modular architecture by requiring `///` documentation for both the class and its public methods. Private methods and concrete classes are ignored.

#### Bad ❌
```dart
abstract class SyncRepository {
  Future<void> syncData();  // Missing method documentation
  Future<void> clearData(); // Missing method documentation
}

/// Repository interface for data synchronization operations.
abstract class UserRepository {
  Future<String> getUser(String id);  // Missing method documentation
>>>>>>> 05756574
}
```

#### Good ✅
```dart
<<<<<<< HEAD
/// Fake implementation of AuthService for testing authentication scenarios.
class FakeAuthService extends Fake implements AuthService {
  /// Sets authentication delay for testing timing scenarios.
  /// Useful for testing timeout handling and loading states.
  void setAuthDelay(Duration delay) {}

  /// Simulates authentication failure for error handling tests.
  /// Triggers the same error conditions as the real service.
  void triggerAuthFailure() {}

  @override
  Future<void> authenticate() async {} // Override - no documentation needed
}

/// Fake implementation of UserRepository for testing.
class FakeUserRepository extends Fake implements UserRepository {
  /// Sets user data for testing scenarios.
  void setUserData(User user) {}

  void _validateUser(User user) {} // Private method - no documentation needed

  @override
  Future<User?> getUser(String id) async => null; // Override - no documentation needed
=======
/// Repository interface for data synchronization operations.
abstract class DataRepository {
  /// Synchronizes local data with remote Supabase instance.
  /// Returns true if synchronization was successful.
  Future<bool> syncData();

  /// Clears all local data from the repository.
  /// This operation cannot be undone.
  Future<void> clearData();

  /// Retrieves data by its unique identifier.
  /// Returns null if no data is found for the given id.
  Future<String?> getData(String id);
}

// Private methods are ignored (no documentation required)
/// Repository interface for data synchronization operations.
abstract class SecureRepository {
  /// Synchronizes local data with remote Supabase instance.
  Future<bool> syncData();

  Future<void> _validateData(); // Private method - no documentation needed
>>>>>>> 05756574
}
```

## Registering a Custom Lint Rule

To register a custom lint rule in your package, follow these steps:

1. **Create the Lint Rule**: Implement your lint rule by extending `DartLintRule` in `lib/rules/`. For example:

   ```dart
   class ForbidForcedUnwrapping extends DartLintRule {
     const ForbidForcedUnwrapping() : super(code: _code);

     static const _code = LintCode(
       name: 'forbid_forced_unwrapping',
       problemMessage: 'Forced unwrapping (!) is not allowed in production code.',
       correctionMessage: 'Use null-safe alternatives like null coalescing (??) or explicit null checks.',
       errorSeverity: ErrorSeverity.WARNING,
     );

     @override
     void run(
       CustomLintResolver resolver,
       ErrorReporter reporter,
       CustomLintContext context,
     ) {
       context.registry.addCompilationUnit((node) {
         if (_isTestFile(resolver.path)) return;
         _checkForForcedUnwrapping(node, reporter);
       });
     }
   }
   ```

2. **Write Unit Tests**: Create unit tests in `test/rules/` to verify your rule works as expected:

   ```dart
   void main() {
     group('ForbidForcedUnwrapping', () {
       late ForbidForcedUnwrapping rule;
       late TestErrorReporter reporter;

       setUp(() {
         rule = const ForbidForcedUnwrapping();
         reporter = TestErrorReporter();
       });

       test('should flag forced unwrapping in production code', () async {
         const source = '''
         void main() {
           final String? name = null;
           final value = name!;  // Should flag this
           print(value);
         }
         ''';
         await analyzeCode(source, path: 'lib/example.dart');
         expect(reporter.errors, hasLength(1));
         expect(reporter.errors.first.errorCode.name, equals('forbid_forced_unwrapping'));
       });
     });
   }
   ```

3. **Create an Example File**: Create an example in `example/` that demonstrates both the violation and correct usage:

   ```dart
   class User {
     final String? name;
     User({this.name});
   }

   void main() {
     final user = User(name: null);
     
     // Bad: Using forced unwrapping
     final name = user.name!;  // LINT
     print('User: $name');     // Will crash at runtime
     
     // Good: Using null-safe alternatives
     final safeName = user.name ?? 'Unknown';
     print('User: $safeName'); // Safe, will print "User: Unknown"
   }
   ```

4. **Register the Rule**: In `lib/ripplearc_flutter_lint.dart`, add your rule to the list:

   ```dart
   class _RipplearcFlutterLint extends PluginBase {
     @override
     List<LintRule> getLintRules(CustomLintConfigs configs) => [
           const ForbidForcedUnwrapping(),
           // ... other rules
         ];
   }
   ```

5. **Configure the Linter**: Copy the existing configuration from `example/custom_lint.yaml` to your project root:
   ```bash
   cp example/custom_lint.yaml custom_lint.yaml
   ```

6. **Run the Linter**: Use `dart run custom_lint` to verify your rule works as expected.

By following these steps, you can successfully register and use custom lint rules in your Dart/Flutter project.

## Configuration Files

### analysis_options.yaml
This file configures the Dart analyzer and enables the custom lint plugin. Place it in your project root:

```yaml
analyzer:
  plugins:
    - custom_lint  # Enables the custom_lint plugin
```

### custom_lint.yaml
This configuration file includes all our custom lint rules:
- `prefer_fake_over_mock` - Prefer using Fake over Mock for test doubles
- `forbid_forced_unwrapping` - Forbid forced unwrapping in production code
- `no_optional_operators_in_tests` - Forbid optional operators in test files
<<<<<<< HEAD
- `document_fake_parameters` - Enforce documentation on Fake classes and their non-private members
=======
- `document_interface` - Enforce documentation on abstract classes and their public methods
>>>>>>> 05756574

#### Rule Configuration
- Each rule is listed under the `rules` section
- Rules are enabled by default when listed
- The order of rules doesn't matter
- All rules from the library are available to use

#### Plugin Configuration
- The `analyzer.plugins` section must include `custom_lint_library`
- This enables our custom lint rules to be loaded
- Multiple plugins can be listed if needed

By following these steps, you can successfully register and use custom lint rules in your Dart/Flutter project. <|MERGE_RESOLUTION|>--- conflicted
+++ resolved
@@ -10,30 +10,21 @@
     prefer_fake_over_mock_rule.dart
     no_optional_operators_in_tests.dart
     forbid_forced_unwrapping.dart
-<<<<<<< HEAD
     document_fake_parameters.dart
-=======
     document_interface.dart
->>>>>>> 05756574
 test/
   rules/                    # All rule tests go here
     prefer_fake_over_mock_rule_test.dart
     no_optional_operators_in_tests_test.dart
     forbid_forced_unwrapping_test.dart
-<<<<<<< HEAD
     document_fake_parameters_test.dart
-=======
     document_interface_test.dart
->>>>>>> 05756574
 example/                    # Example files demonstrating rules
   example_prefer_fake_over_mock_rule.dart
   example_no_optional_operators_in_tests_rule.dart
   example_forbid_forced_unwrapping_rule.dart
-<<<<<<< HEAD
   example_document_fake_parameters_rule.dart
-=======
   example_document_interface_rule.dart
->>>>>>> 05756574
 ```
 
 ## Rules
@@ -91,7 +82,6 @@
 });
 ```
 
-<<<<<<< HEAD
 ### document_fake_parameters
 
 Enforces documentation on Fake classes and their non-private members. This rule ensures that test helper methods and variables in Fake classes are properly documented for better test maintainability and team collaboration. Only applies to classes that extend `Fake` and implement interfaces.
@@ -113,7 +103,7 @@
 
   @override
   Future<User?> getUser(String id) async => null;
-=======
+  
 ### document_interface
 
 Enforces documentation on abstract classes and their public methods. This rule ensures clear API contracts for modular architecture by requiring `///` documentation for both the class and its public methods. Private methods and concrete classes are ignored.
@@ -128,13 +118,12 @@
 /// Repository interface for data synchronization operations.
 abstract class UserRepository {
   Future<String> getUser(String id);  // Missing method documentation
->>>>>>> 05756574
 }
 ```
 
 #### Good ✅
 ```dart
-<<<<<<< HEAD
+
 /// Fake implementation of AuthService for testing authentication scenarios.
 class FakeAuthService extends Fake implements AuthService {
   /// Sets authentication delay for testing timing scenarios.
@@ -158,7 +147,7 @@
 
   @override
   Future<User?> getUser(String id) async => null; // Override - no documentation needed
-=======
+  
 /// Repository interface for data synchronization operations.
 abstract class DataRepository {
   /// Synchronizes local data with remote Supabase instance.
@@ -181,7 +170,6 @@
   Future<bool> syncData();
 
   Future<void> _validateData(); // Private method - no documentation needed
->>>>>>> 05756574
 }
 ```
 
@@ -303,11 +291,8 @@
 - `prefer_fake_over_mock` - Prefer using Fake over Mock for test doubles
 - `forbid_forced_unwrapping` - Forbid forced unwrapping in production code
 - `no_optional_operators_in_tests` - Forbid optional operators in test files
-<<<<<<< HEAD
 - `document_fake_parameters` - Enforce documentation on Fake classes and their non-private members
-=======
 - `document_interface` - Enforce documentation on abstract classes and their public methods
->>>>>>> 05756574
 
 #### Rule Configuration
 - Each rule is listed under the `rules` section
