--- conflicted
+++ resolved
@@ -10,33 +10,24 @@
     prefer_fake_over_mock_rule.dart
     no_optional_operators_in_tests.dart
     forbid_forced_unwrapping.dart
-<<<<<<< HEAD
     todo_with_story_links.dart
-=======
     no_internal_method_docs.dart
     document_interface.dart
->>>>>>> 8be6ef7f
 test/
   rules/                    # All rule tests go here
     prefer_fake_over_mock_rule_test.dart
     no_optional_operators_in_tests_test.dart
     forbid_forced_unwrapping_test.dart
-<<<<<<< HEAD
     todo_with_story_links_test.dart
-=======
     no_internal_method_docs_test.dart
     document_interface_test.dart
->>>>>>> 8be6ef7f
 example/                    # Example files demonstrating rules
   example_prefer_fake_over_mock_rule.dart
   example_no_optional_operators_in_tests_rule.dart
   example_forbid_forced_unwrapping_rule.dart
-<<<<<<< HEAD
   example_todo_with_story_links_rule.dart
-=======
   example_no_internal_method_docs_rule.dart
   example_document_interface_rule.dart
->>>>>>> 8be6ef7f
 ```
 
 ## Rules
@@ -94,7 +85,6 @@
 });
 ```
 
-<<<<<<< HEAD
 ### todo_with_story_links
 
 Ensures TODO comments include YouTrack story links for proper project management and technical debt tracking. This rule flags TODO comments that don't include a valid YouTrack URL, ensuring technical debt is properly linked to product backlog items.
@@ -104,7 +94,6 @@
 //TODO: Fix this later  // LINT: Missing YouTrack URL
 // TODO: Refactor this method  // LINT: Missing YouTrack URL
 //TODO: Add error handling  // LINT: Missing YouTrack URL
-=======
 ### no_internal_method_docs
 
 Forbids documentation on private methods to reduce documentation noise. This rule flags private methods that have documentation comments, as these are internal implementation details that don't need to be documented for external consumers. Getters, setters, and fields are ignored.
@@ -136,12 +125,11 @@
 abstract class UserRepository {
   Future<String> getUser(String id);  // Missing method documentation
 }
->>>>>>> 8be6ef7f
 ```
 
 #### Good ✅
 ```dart
-<<<<<<< HEAD
+
 //TODO: https://ripplearc.youtrack.cloud/issue/CA-123
 // TODO: https://ripplearc.youtrack.cloud/issue/UI-456
 //TODO: https://ripplearc.youtrack.cloud/issue/BE-789 - Fix authentication timeout
@@ -156,7 +144,6 @@
 - **Test files**: Files with `_test.dart` or in `/test/` directories are ignored
 - **Regular comments**: Comments not starting with `TODO:` are ignored
 - **Block comments**: `/* TODO: */` and `/** TODO: */` are ignored
-=======
 
 class AuthService {
   void _handleAuthState() {} // Good: No documentation needed
@@ -203,7 +190,6 @@
   Future<void> _validateData(); // Private method - no documentation needed
 }
 ```
->>>>>>> 8be6ef7f
 
 ## Registering a Custom Lint Rule
 
@@ -323,12 +309,9 @@
 - `prefer_fake_over_mock` - Prefer using Fake over Mock for test doubles
 - `forbid_forced_unwrapping` - Forbid forced unwrapping in production code
 - `no_optional_operators_in_tests` - Forbid optional operators in test files
-<<<<<<< HEAD
 - `todo_with_story_links` - Ensure TODO comments include YouTrack story links
-=======
 - `no_internal_method_docs` - Forbid documentation on private methods to reduce noise
 - `document_interface` - Enforce documentation on abstract classes and their public methods
->>>>>>> 8be6ef7f
 
 #### Rule Configuration
 - Each rule is listed under the `rules` section
