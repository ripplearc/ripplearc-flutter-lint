--- conflicted
+++ resolved
@@ -10,11 +10,8 @@
     prefer_fake_over_mock_rule.dart
     no_optional_operators_in_tests.dart
     forbid_forced_unwrapping.dart
-<<<<<<< HEAD
     no_direct_instantiation.dart
-=======
     document_fake_parameters.dart
->>>>>>> 4fc7bff1
     todo_with_story_links.dart
     no_internal_method_docs.dart
     document_interface.dart
@@ -23,11 +20,8 @@
     prefer_fake_over_mock_rule_test.dart
     no_optional_operators_in_tests_test.dart
     forbid_forced_unwrapping_test.dart
-<<<<<<< HEAD
     no_direct_instantiation_test.dart
-=======
     document_fake_parameters_test.dart
->>>>>>> 4fc7bff1
     todo_with_story_links_test.dart
     no_internal_method_docs_test.dart
     document_interface_test.dart
@@ -35,11 +29,8 @@
   example_prefer_fake_over_mock_rule.dart
   example_no_optional_operators_in_tests_rule.dart
   example_forbid_forced_unwrapping_rule.dart
-<<<<<<< HEAD
   example_no_direct_instantiation_rule.dart
-=======
   example_document_fake_parameters_rule.dart
->>>>>>> 4fc7bff1
   example_todo_with_story_links_rule.dart
   example_no_internal_method_docs_rule.dart
   example_document_interface_rule.dart
@@ -100,7 +91,6 @@
 });
 ```
 
-<<<<<<< HEAD
 ### no_direct_instantiation
 
 Enforces dependency injection by forbidding direct class instantiation. This rule flags direct instantiations of classes to ensure proper dependency injection is used, improving testability and maintainability. Classes that extend `Module`, have names ending with "Factory", or any instantiation that occurs inside a class that extends `Module` are excluded.
@@ -145,7 +135,6 @@
 - **Factory classes**: Classes whose names end with "Factory" (e.g., `DatabaseFactory`, `HttpClientFactory`)
 - **Inside Module**: Any direct instantiation inside a class that extends `Module`
 
-=======
 ### document_fake_parameters
 
 Enforces documentation on Fake classes and their non-private members. This rule ensures that test helper methods and variables in Fake classes are properly documented for better test maintainability and team collaboration. Only applies to classes that extend `Fake` and implement interfaces.
@@ -168,7 +157,6 @@
   @override
   Future<User?> getUser(String id) async => null;
   
->>>>>>> 4fc7bff1
 ### todo_with_story_links
 
 Ensures TODO comments include YouTrack story links for proper project management and technical debt tracking. This rule flags TODO comments that don't include a valid YouTrack URL, ensuring technical debt is properly linked to product backlog items.
@@ -215,7 +203,6 @@
 #### Good ✅
 ```dart
 
-<<<<<<< HEAD
 // Good: Using dependency injection
 final authService = Modular.get<AuthService>();
 final userService = Modular.get<UserService>();
@@ -236,7 +223,6 @@
 - **Module classes**: Classes that extend `Module`
 - **Factory classes**: Classes whose names end with "Factory" (e.g., `DatabaseFactory`, `HttpClientFactory`)
 
-=======
 /// Fake implementation of AuthService for testing authentication scenarios.
 class FakeAuthService extends Fake implements AuthService {
   /// Sets authentication delay for testing timing scenarios.
@@ -261,7 +247,6 @@
   @override
   Future<User?> getUser(String id) async => null; // Override - no documentation needed
   
->>>>>>> 4fc7bff1
 //TODO: https://ripplearc.youtrack.cloud/issue/CA-123
 // TODO: https://ripplearc.youtrack.cloud/issue/UI-456
 //TODO: https://ripplearc.youtrack.cloud/issue/BE-789 - Fix authentication timeout
@@ -442,11 +427,8 @@
 - `prefer_fake_over_mock` - Prefer using Fake over Mock for test doubles
 - `forbid_forced_unwrapping` - Forbid forced unwrapping in production code
 - `no_optional_operators_in_tests` - Forbid optional operators in test files
-<<<<<<< HEAD
 - `no_direct_instantiation` - Enforce dependency injection by forbidding direct class instantiation
-=======
 - `document_fake_parameters` - Enforce documentation on Fake classes and their non-private members
->>>>>>> 4fc7bff1
 - `todo_with_story_links` - Ensure TODO comments include YouTrack story links
 - `no_internal_method_docs` - Forbid documentation on private methods to reduce noise
 - `document_interface` - Enforce documentation on abstract classes and their public methods
